package config

import (
	"encoding/json"
	"errors"
	"fmt"
	"os"
	"path/filepath"
	"strings"
	"time"
	"unicode"

	"cuelang.org/go/cue"
	"cuelang.org/go/cue/ast"
	"cuelang.org/go/cue/load"
	"cuelang.org/go/cue/token"
)

// Duration wraps time.Duration to support decoding from configuration files.
type Duration struct {
	time.Duration
}

// UnmarshalJSON parses duration strings like "5s" or "1m" when decoding via JSON.
func (d *Duration) UnmarshalJSON(data []byte) error {
	if len(data) == 0 {
		return errors.New("duration value is empty")
	}
	if string(data) == "null" {
		d.Duration = 0
		return nil
	}
	var raw string
	if err := json.Unmarshal(data, &raw); err == nil {
		raw = strings.TrimSpace(raw)
		if raw == "" {
			d.Duration = 0
			return nil
		}
		dur, err := time.ParseDuration(raw)
		if err != nil {
			return fmt.Errorf("parse duration %q: %w", raw, err)
		}
		d.Duration = dur
		return nil
	}
	var ns int64
	if err := json.Unmarshal(data, &ns); err == nil {
		d.Duration = time.Duration(ns)
		return nil
	}
	return fmt.Errorf("unsupported duration encoding: %s", string(data))
}

// MarshalJSON renders the duration as a string when encoding to JSON.
func (d Duration) MarshalJSON() ([]byte, error) {
	return json.Marshal(d.Duration.String())
}

// ValueKind describes the primitive type stored inside a cell.
type ValueKind string

const (
	// ValueKindNumber represents floating point numbers.
	ValueKindNumber ValueKind = "number"
	// ValueKindFloat represents floating point numbers (alias for number).
	ValueKindFloat ValueKind = "float"
	// ValueKindInteger represents signed integer values.
	ValueKindInteger ValueKind = "integer"
	// ValueKindDecimal represents arbitrary precision decimal numbers.
	ValueKindDecimal ValueKind = "decimal"
	// ValueKindBool represents boolean values.
	ValueKindBool ValueKind = "bool"
	// ValueKindString represents plain UTF-8 strings.
	ValueKindString ValueKind = "string"
	// ValueKindDate represents calendar date values.
	ValueKindDate ValueKind = "date"
)

var allowedSignalAggregators = map[string]struct{}{
	"last":         {},
	"sum":          {},
	"mean":         {},
	"min":          {},
	"max":          {},
	"count":        {},
	"queue_length": {},
}

// EndpointConfig describes how to reach a Modbus slave.
type EndpointConfig struct {
	Address string   `json:"address"`
	UnitID  uint8    `json:"unit_id"`
	Timeout Duration `json:"timeout,omitempty"`
	Driver  string   `json:"driver,omitempty"`
}

// ConnectionPoolingHints exposes optional pooling parameters for reusable connections.
type ConnectionPoolingHints struct {
	MaxIdle     int      `json:"max_idle,omitempty"`
	MaxActive   int      `json:"max_active,omitempty"`
	MaxLifetime Duration `json:"max_lifetime,omitempty"`
}

// IOConnectionConfig describes a reusable transport connection shared between reads and writes.
type IOConnectionConfig struct {
	ID             string                 `json:"id"`
	Driver         string                 `json:"driver,omitempty"`
	Endpoint       EndpointConfig         `json:"endpoint"`
	DriverSettings json.RawMessage        `json:"driver_settings,omitempty"`
	Pooling        ConnectionPoolingHints `json:"pooling,omitempty"`
	Source         ModuleReference        `json:"-"`
}

// ModuleReference captures metadata about the configuration source that defined an entry.
type ModuleReference struct {
	File        string `json:"file,omitempty"`
	Name        string `json:"name,omitempty"`
	Description string `json:"description,omitempty"`
	Package     string `json:"package,omitempty"`
}

// CellConfig configures a local memory cell.
type CellConfig struct {
	ID          string          `json:"id"`
	Type        ValueKind       `json:"type"`
	Unit        string          `json:"unit,omitempty"`
	TTL         Duration        `json:"ttl,omitempty"`
	Scale       float64         `json:"scale,omitempty"`
	Constant    interface{}     `json:"constant,omitempty"`
	Metadata    json.RawMessage `json:"metadata,omitempty"`
	Name        string          `json:"name,omitempty"`
	Description string          `json:"description,omitempty"`
	Source      ModuleReference `json:"-"`
}

// ReadSignalConfig maps a portion of a Modbus read block into a cell.
type ReadSignalConfig struct {
	Cell         string                        `json:"cell"`
	Offset       uint16                        `json:"offset"`
	Bit          *uint8                        `json:"bit,omitempty"`
	Type         ValueKind                     `json:"type"`
	Scale        float64                       `json:"scale,omitempty"`
	Endianness   string                        `json:"endianness,omitempty"`
	Signed       bool                          `json:"signed,omitempty"`
	Aggregation  string                        `json:"aggregation,omitempty"`
	BufferSize   int                           `json:"buffer_size,omitempty"`
	Buffer       *SignalBufferConfig           `json:"buffer,omitempty"`
	Aggregations []ReadSignalAggregationConfig `json:"aggregations,omitempty"`
}

// SignalBufferConfig controls buffering behaviour for a read signal.
type SignalBufferConfig struct {
	Capacity   *int   `json:"capacity,omitempty"`
	Aggregator string `json:"aggregator,omitempty"`
	OnOverflow string `json:"on_overflow,omitempty"`
}

// ReadSignalAggregationConfig configures an aggregate output for a buffered signal.
type ReadSignalAggregationConfig struct {
	Cell       string `json:"cell"`
	Aggregator string `json:"aggregator,omitempty"`
	Quality    string `json:"quality,omitempty"`
	OnOverflow string `json:"on_overflow,omitempty"`
}

// ReadGroupConfig describes a block read.
type ReadGroupConfig struct {
	ID             string              `json:"id"`
	Connection     string              `json:"connection,omitempty"`
	Endpoint       EndpointConfig      `json:"endpoint"`
	Function       string              `json:"function"`
	Start          uint16              `json:"start"`
	Length         uint16              `json:"length"`
	TTL            Duration            `json:"ttl"`
	Signals        []ReadSignalConfig  `json:"signals"`
	Disable        bool                `json:"disable,omitempty"`
	CAN            *CANReadGroupConfig `json:"can,omitempty"`
	DriverSettings json.RawMessage     `json:"driver_settings,omitempty"`
	Source         ModuleReference     `json:"-"`
}

// CANReadGroupConfig describes how CAN frames should be ingested from a byte stream.
type CANReadGroupConfig struct {
	Protocol    string                  `json:"protocol,omitempty"`
	Mode        string                  `json:"mode,omitempty"`
	DBC         string                  `json:"dbc"`
	BufferSize  int                     `json:"buffer_size,omitempty"`
	ReadTimeout Duration                `json:"read_timeout,omitempty"`
	Frames      []CANFrameBindingConfig `json:"frames"`
}

// CANFrameBindingConfig maps a CAN message to one or more cell updates.
type CANFrameBindingConfig struct {
	Message  string                   `json:"message,omitempty"`
	FrameID  string                   `json:"frame_id,omitempty"`
	Extended *bool                    `json:"extended,omitempty"`
	Channel  *uint8                   `json:"channel,omitempty"`
	Signals  []CANSignalBindingConfig `json:"signals"`
}

// CANSignalBindingConfig maps a decoded CAN signal to a cell.
type CANSignalBindingConfig struct {
	Name    string   `json:"name"`
	Cell    string   `json:"cell"`
	Scale   *float64 `json:"scale,omitempty"`
	Offset  *float64 `json:"offset,omitempty"`
	Quality *float64 `json:"quality,omitempty"`
}

// WriteTargetConfig describes how a cell is pushed to Modbus.
type WriteTargetConfig struct {
	ID             string          `json:"id"`
	Cell           string          `json:"cell"`
	Connection     string          `json:"connection,omitempty"`
	Endpoint       EndpointConfig  `json:"endpoint"`
	Function       string          `json:"function"`
	Address        uint16          `json:"address"`
	Scale          float64         `json:"scale,omitempty"`
	Endianness     string          `json:"endianness,omitempty"`
	Signed         bool            `json:"signed,omitempty"`
	Deadband       float64         `json:"deadband,omitempty"`
	RateLimit      Duration        `json:"rate_limit,omitempty"`
	Priority       int             `json:"priority,omitempty"`
	Disable        bool            `json:"disable,omitempty"`
	DriverSettings json.RawMessage `json:"driver_settings,omitempty"`
	Source         ModuleReference `json:"-"`
}

// ProgramSignalConfig maps a program signal onto a cell.
type ProgramSignalConfig struct {
	ID       string      `json:"id"`
	Cell     string      `json:"cell"`
	Type     ValueKind   `json:"type,omitempty"`
	Optional bool        `json:"optional,omitempty"`
	Default  interface{} `json:"default,omitempty"`
}

// ProgramConfig describes a reusable processing module.
type ProgramConfig struct {
	ID       string                 `json:"id"`
	Type     string                 `json:"type"`
	Inputs   []ProgramSignalConfig  `json:"inputs,omitempty"`
	Outputs  []ProgramSignalConfig  `json:"outputs,omitempty"`
	Settings map[string]interface{} `json:"settings,omitempty"`
	Metadata json.RawMessage        `json:"metadata,omitempty"`
	Source   ModuleReference        `json:"-"`
}

// HeatmapCooldownConfig controls how long activity stays highlighted in the live view heatmap.
type HeatmapCooldownConfig struct {
	Cells    int `json:"cells,omitempty"`
	Logic    int `json:"logic,omitempty"`
	Programs int `json:"programs,omitempty"`
}

// HeatmapColorConfig customises the palette used in the live view heatmap.
type HeatmapColorConfig struct {
	Background string `json:"background,omitempty"`
	Border     string `json:"border,omitempty"`
	Logic      string `json:"logic,omitempty"`
	Program    string `json:"program,omitempty"`
	Read       string `json:"read,omitempty"`
	Stale      string `json:"stale,omitempty"`
	Write      string `json:"write,omitempty"`
}

// HeatmapConfig configures the optional live view heatmap.
type HeatmapConfig struct {
	Cooldown HeatmapCooldownConfig `json:"cooldown,omitempty"`
	Colors   HeatmapColorConfig    `json:"colors,omitempty"`
}

// LiveViewConfig exposes runtime controls for the live view endpoints.
type LiveViewConfig struct {
	Heatmap HeatmapConfig `json:"heatmap,omitempty"`
}

// DependencyConfig describes a dependency for a logic block.
type DependencyConfig struct {
	Cell string    `json:"cell"`
	Type ValueKind `json:"type"`
	// Threshold defines the minimum delta that should trigger a logic re-evaluation for numeric values.
	Threshold float64 `json:"threshold,omitempty"`
}

// LogicBlockConfig describes a single logic evaluation block.
type LogicBlockConfig struct {
	ID           string             `json:"id"`
	Target       string             `json:"target"`
	Dependencies []DependencyConfig `json:"dependencies"`
	Expression   string             `json:"expression"`
	Valid        string             `json:"valid"`
	Quality      string             `json:"quality"`
	Metadata     json.RawMessage    `json:"metadata,omitempty"`
	Source       ModuleReference    `json:"-"`
}

// HelperFunctionConfig defines a standalone helper function that can be used from logic expressions.
type HelperFunctionConfig struct {
	Name       string   `json:"name"`
	Arguments  []string `json:"arguments"`
	Expression string   `json:"expression"`
}

// DSLConfig configures expression language extensions.
type DSLConfig struct {
	Helpers []HelperFunctionConfig `json:"helpers,omitempty"`
}

// GlobalPolicies configure optional behaviours shared by the controller.
type GlobalPolicies struct {
	RetryBackoff   Duration `json:"retry_backoff,omitempty"`
	RetryMax       int      `json:"retry_max,omitempty"`
	ReadbackVerify bool     `json:"readback_verify,omitempty"`
	WatchdogCell   string   `json:"watchdog_cell,omitempty"`
}

// LokiConfig configures optional Loki integration for logging.
type LokiConfig struct {
	Enabled bool              `json:"enabled"`
	URL     string            `json:"url"`
	Labels  map[string]string `json:"labels"`
}

// LoggingConfig encapsulates runtime logging options.
type LoggingConfig struct {
	Level  string     `json:"level"`
	Format string     `json:"format,omitempty"`
	Loki   LokiConfig `json:"loki"`
}

// TelemetryConfig configures runtime telemetry exporters.
type TelemetryConfig struct {
	Enabled  bool   `json:"enabled"`
	Provider string `json:"provider,omitempty"`
}

// WorkerSlots configures the concurrency for each pipeline stage.
type WorkerSlots struct {
	Read    int `json:"read,omitempty"`
	Program int `json:"program,omitempty"`
	Execute int `json:"execute,omitempty"`
	Write   int `json:"write,omitempty"`
}

// ServerCellConfig maps a cell onto an input register address exposed via the embedded Modbus server.
//
// Deprecated: The embedded Modbus server has been removed. This structure is kept
// only so older configurations continue to decode but it is ignored by the
// service.
type ServerCellConfig struct {
	Cell    string  `json:"cell"`
	Address uint16  `json:"address"`
	Scale   float64 `json:"scale,omitempty"`
	Signed  bool    `json:"signed,omitempty"`
}

// ServerConfig configures the optional embedded Modbus server.
//
// Deprecated: The embedded Modbus server has been removed. The configuration is
// ignored and retained solely for schema compatibility.
type ServerConfig struct {
	Enabled bool               `json:"enabled"`
	Listen  string             `json:"listen"`
	UnitID  uint8              `json:"unit_id,omitempty"`
	Cells   []ServerCellConfig `json:"cells"`
}

// Config is the root configuration structure for the service.
type Config struct {
	Name        string                 `json:"name,omitempty"`
	Description string                 `json:"description,omitempty"`
	Cycle       Duration               `json:"cycle"`
	Logging     LoggingConfig          `json:"logging"`
	LiveView    LiveViewConfig         `json:"live_view,omitempty"`
	Telemetry   TelemetryConfig        `json:"telemetry"`
	Workers     WorkerSlots            `json:"workers,omitempty"`
	Programs    []ProgramConfig        `json:"programs,omitempty"`
	Connections []IOConnectionConfig   `json:"connections,omitempty"`
	Cells       []CellConfig           `json:"cells"`
	Reads       []ReadGroupConfig      `json:"reads"`
	Writes      []WriteTargetConfig    `json:"writes"`
	Logic       []LogicBlockConfig     `json:"logic"`
	DSL         DSLConfig              `json:"dsl"`
	Helpers     []HelperFunctionConfig `json:"helpers,omitempty"`
	Policies    GlobalPolicies         `json:"policies"`
	// Deprecated: the embedded Modbus server has been removed. The field is
	// ignored when loading the configuration and will be dropped in a
	// future release.
	Server    ServerConfig    `json:"server"`
	HotReload bool            `json:"hot_reload,omitempty"`
	Source    ModuleReference `json:"-"`
}

// Load reads and decodes the configuration file from disk.
func Load(path string) (*Config, error) {
	if strings.TrimSpace(path) == "" {
		return nil, errors.New("config path must not be empty")
	}
	abs, err := filepath.Abs(path)
	if err != nil {
		return nil, fmt.Errorf("resolve config path: %w", err)
	}
	info, err := os.Stat(abs)
	if err != nil {
		return nil, fmt.Errorf("stat config path: %w", err)
	}

	var inst *cue.Instance
	if info.IsDir() {
		inst, err = buildInstance(abs, ".")
	} else {
		inst, err = buildInstance(filepath.Dir(abs), filepath.Base(abs))
	}
	if err != nil {
		return nil, err
	}
	return decodeInstance(abs, inst)
}

func buildInstance(dir, target string) (*cue.Instance, error) {
	cfg := &load.Config{Dir: dir, AcceptLegacyModules: true}
	if overlays := ResolveOverlays(dir); len(overlays) > 0 {
		cfg.Overlay = overlays
	}
	instances := load.Instances([]string{target}, cfg)
	if len(instances) == 0 {
		return nil, fmt.Errorf("no CUE packages found in %s", dir)
	}
	var runtime cue.Runtime
	inst, err := runtime.Build(instances[0])
	if err != nil {
		return nil, fmt.Errorf("build CUE instance: %w", err)
	}
	if err := inst.Err; err != nil {
		return nil, fmt.Errorf("invalid CUE instance: %w", err)
	}
	return inst, nil
}

func decodeInstance(path string, inst *cue.Instance) (*Config, error) {
	value := inst.Value()
	configVal := value.LookupPath(cue.MakePath(cue.Str("config")))
	if !configVal.Exists() {
		configVal = value
	}
	pkgName := strings.TrimSpace(inst.PkgName)
	explicitPackage := ""
	if pkgField := configVal.LookupPath(cue.MakePath(cue.Str("package"))); pkgField.Exists() {
		if str, err := pkgField.String(); err == nil {
			if trimmed := strings.TrimSpace(str); trimmed != "" {
				explicitPackage = trimmed
			}
		} else {
			return nil, fmt.Errorf("read package name: %w", err)
		}
	}
	data, err := configVal.MarshalJSON()
	if err != nil {
		return nil, fmt.Errorf("encode config to JSON: %w", err)
	}
	var cfg Config
	if err := json.Unmarshal(data, &cfg); err != nil {
		return nil, fmt.Errorf("decode config: %w", err)
	}
<<<<<<< HEAD
	assignments := captureDeclaredSourcePackages(configVal, &cfg)
	normalizeSignalBuffers(&cfg)

	rootPackage := determineRootNamespace(pkgName, explicitPackage, assignments)
	pkgPrefix := computePackagePrefix(inst, rootPackage)

=======
	captureDeclaredSourcePackages(configVal, &cfg)
	normalizeSignalBuffers(&cfg)

>>>>>>> d04834a9
	moduleNamespace := strings.TrimSpace(pkgPrefix)
	if moduleNamespace != "" {
		for i := range cfg.Connections {
			if strings.TrimSpace(cfg.Connections[i].Source.Package) == "" {
				cfg.Connections[i].Source.Package = moduleNamespace
			}
		}
		for i := range cfg.Cells {
			if strings.TrimSpace(cfg.Cells[i].Source.Package) == "" {
				cfg.Cells[i].Source.Package = moduleNamespace
			}
		}
		for i := range cfg.Programs {
			if strings.TrimSpace(cfg.Programs[i].Source.Package) == "" {
				cfg.Programs[i].Source.Package = moduleNamespace
			}
		}
		for i := range cfg.Reads {
			if strings.TrimSpace(cfg.Reads[i].Source.Package) == "" {
				cfg.Reads[i].Source.Package = moduleNamespace
			}
		}
		for i := range cfg.Writes {
			if strings.TrimSpace(cfg.Writes[i].Source.Package) == "" {
				cfg.Writes[i].Source.Package = moduleNamespace
			}
		}
		for i := range cfg.Logic {
			if strings.TrimSpace(cfg.Logic[i].Source.Package) == "" {
				cfg.Logic[i].Source.Package = moduleNamespace
			}
		}
	}

	meta := ModuleReference{File: path, Name: cfg.Name, Description: cfg.Description, Package: pkgPrefix}
	cfg.setSource(meta)
	if err := validateSignalBuffers(&cfg); err != nil {
		return nil, err
	}
	qualifyConfig(&cfg, pkgPrefix)
	if err := applyConnectionDefaults(&cfg); err != nil {
		return nil, err
	}
	if err := validateConfigIdentifiers(&cfg); err != nil {
		return nil, err
	}
	return &cfg, nil
}

// CycleInterval returns the configured controller cycle duration.
func (c *Config) CycleInterval() time.Duration {
	if c == nil || c.Cycle.Duration <= 0 {
		return 500 * time.Millisecond
	}
	return c.Cycle.Duration
}

func normalizeSignalBuffers(cfg *Config) {
	if cfg == nil {
		return
	}
	for i := range cfg.Reads {
		for j := range cfg.Reads[i].Signals {
			signal := &cfg.Reads[i].Signals[j]
			if signal.Buffer != nil {
				if signal.Buffer.Capacity != nil {
					signal.BufferSize = *signal.Buffer.Capacity
				}
				signal.Buffer.Aggregator = strings.TrimSpace(signal.Buffer.Aggregator)
				signal.Buffer.OnOverflow = strings.TrimSpace(signal.Buffer.OnOverflow)
			}
			aggName := strings.TrimSpace(signal.Aggregation)
			if aggName != "" {
				signal.Aggregation = aggName
			}
			if signal.Buffer == nil {
				var capPtr *int
				if signal.BufferSize > 0 {
					cap := signal.BufferSize
					capPtr = &cap
				}
				if aggName != "" || capPtr != nil {
					signal.Buffer = &SignalBufferConfig{Capacity: capPtr, Aggregator: aggName}
				}
			}
			if signal.Buffer != nil {
				if signal.Buffer.Aggregator != "" {
					aggName = signal.Buffer.Aggregator
				}
				if signal.Buffer.Capacity == nil && signal.BufferSize > 0 {
					cap := signal.BufferSize
					signal.Buffer.Capacity = &cap
				}
			}
			if len(signal.Aggregations) == 0 {
				target := strings.TrimSpace(signal.Cell)
				aggregation := ReadSignalAggregationConfig{
					Cell:       target,
					Aggregator: aggName,
				}
				if signal.Buffer != nil {
					aggregation.OnOverflow = signal.Buffer.OnOverflow
				}
				signal.Aggregations = append(signal.Aggregations, aggregation)
			}
			for k := range signal.Aggregations {
				agg := &signal.Aggregations[k]
				agg.Cell = strings.TrimSpace(agg.Cell)
				if agg.Cell == "" {
					agg.Cell = strings.TrimSpace(signal.Cell)
				}
				agg.Aggregator = strings.TrimSpace(agg.Aggregator)
				if agg.Aggregator == "" {
					agg.Aggregator = aggName
				}
				agg.Quality = strings.TrimSpace(agg.Quality)
				agg.OnOverflow = strings.TrimSpace(agg.OnOverflow)
				if agg.OnOverflow == "" && signal.Buffer != nil {
					agg.OnOverflow = signal.Buffer.OnOverflow
				}
			}
			if len(signal.Aggregations) > 0 {
				agg := signal.Aggregations[0]
				if agg.Aggregator != "" {
					signal.Aggregation = agg.Aggregator
					if signal.Buffer != nil && signal.Buffer.Aggregator == "" {
						signal.Buffer.Aggregator = agg.Aggregator
					}
				}
			}
		}
	}
}

func validateSignalBuffers(cfg *Config) error {
	if cfg == nil {
		return nil
	}
	for _, read := range cfg.Reads {
		for _, signal := range read.Signals {
			if len(signal.Aggregations) == 0 {
				return fmt.Errorf("read group %s signal %s: at least one aggregation is required", read.ID, signal.Cell)
			}
			for _, aggCfg := range signal.Aggregations {
				if aggCfg.Cell == "" {
					return fmt.Errorf("read group %s signal %s: aggregation missing cell", read.ID, signal.Cell)
				}
				if agg := strings.TrimSpace(aggCfg.Aggregator); agg != "" {
					if !isAllowedSignalAggregator(agg) {
						return fmt.Errorf("read group %s signal %s aggregation %s: unsupported aggregation %q", read.ID, signal.Cell, aggCfg.Cell, agg)
					}
				}
			}
			if agg := strings.TrimSpace(signal.Aggregation); agg != "" {
				if !isAllowedSignalAggregator(agg) {
					return fmt.Errorf("read group %s signal %s: unsupported aggregation %q", read.ID, signal.Cell, agg)
				}
			}
			if signal.Buffer != nil {
				if signal.Buffer.Capacity != nil {
					if *signal.Buffer.Capacity <= 0 {
						return fmt.Errorf("read group %s signal %s: buffer capacity must be positive", read.ID, signal.Cell)
					}
				}
				if agg := strings.TrimSpace(signal.Buffer.Aggregator); agg != "" {
					if !isAllowedSignalAggregator(agg) {
						return fmt.Errorf("read group %s signal %s: unsupported buffer aggregator %q", read.ID, signal.Cell, agg)
					}
				}
			}
			if signal.BufferSize < 0 {
				return fmt.Errorf("read group %s signal %s: buffer size must not be negative", read.ID, signal.Cell)
			}
		}
	}
	return nil
}

func isAllowedSignalAggregator(value string) bool {
	if value == "" {
		return true
	}
	_, ok := allowedSignalAggregators[value]
	return ok
}

func applyConnectionDefaults(cfg *Config) error {
	if cfg == nil {
		return nil
	}
	connections := make(map[string]*IOConnectionConfig, len(cfg.Connections))
	for i := range cfg.Connections {
		conn := &cfg.Connections[i]
		conn.ID = strings.TrimSpace(conn.ID)
		if conn.ID == "" {
			return errors.New("connection identifier must not be empty")
		}
		if _, exists := connections[conn.ID]; exists {
			return fmt.Errorf("duplicate connection %s", conn.ID)
		}
		conn.Driver = strings.TrimSpace(conn.Driver)
		conn.Endpoint.Driver = strings.TrimSpace(conn.Endpoint.Driver)
		conn.Endpoint.Address = strings.TrimSpace(conn.Endpoint.Address)
		if conn.Driver == "" {
			conn.Driver = conn.Endpoint.Driver
		}
		if conn.Driver == "" {
			return fmt.Errorf("connection %s: driver must not be empty", conn.ID)
		}
		if conn.Endpoint.Driver == "" {
			conn.Endpoint.Driver = conn.Driver
		}
		connections[conn.ID] = conn
	}

	cloneSettings := func(base json.RawMessage) json.RawMessage {
		if len(base) == 0 {
			return nil
		}
		cloned := make([]byte, len(base))
		copy(cloned, base)
		return cloned
	}

	mergeEndpoint := func(target *EndpointConfig, base EndpointConfig) {
		if target == nil {
			return
		}
		merged := base
		if addr := strings.TrimSpace(target.Address); addr != "" {
			merged.Address = addr
		}
		if target.UnitID != 0 || base.UnitID == 0 {
			merged.UnitID = target.UnitID
		}
		if target.Timeout.Duration != 0 || base.Timeout.Duration == 0 {
			merged.Timeout = target.Timeout
		}
		if drv := strings.TrimSpace(target.Driver); drv != "" {
			merged.Driver = drv
		}
		*target = merged
	}

	for i := range cfg.Reads {
		read := &cfg.Reads[i]
		read.Connection = strings.TrimSpace(read.Connection)
		read.Endpoint.Driver = strings.TrimSpace(read.Endpoint.Driver)
		read.Endpoint.Address = strings.TrimSpace(read.Endpoint.Address)
		if read.Connection == "" {
			continue
		}
		conn, ok := connections[read.Connection]
		if !ok {
			return fmt.Errorf("read group %s: unknown connection %s", read.ID, read.Connection)
		}
		mergeEndpoint(&read.Endpoint, conn.Endpoint)
		if read.Endpoint.Driver == "" {
			read.Endpoint.Driver = conn.Driver
		}
		if read.Endpoint.Driver != conn.Driver {
			return fmt.Errorf("read group %s: connection %s uses driver %s but read requests %s", read.ID, read.Connection, conn.Driver, read.Endpoint.Driver)
		}
		if len(read.DriverSettings) == 0 && len(conn.DriverSettings) > 0 {
			read.DriverSettings = cloneSettings(conn.DriverSettings)
		}
	}

	for i := range cfg.Writes {
		write := &cfg.Writes[i]
		write.Connection = strings.TrimSpace(write.Connection)
		write.Endpoint.Driver = strings.TrimSpace(write.Endpoint.Driver)
		write.Endpoint.Address = strings.TrimSpace(write.Endpoint.Address)
		if write.Connection == "" {
			continue
		}
		conn, ok := connections[write.Connection]
		if !ok {
			return fmt.Errorf("write target %s: unknown connection %s", write.ID, write.Connection)
		}
		mergeEndpoint(&write.Endpoint, conn.Endpoint)
		if write.Endpoint.Driver == "" {
			write.Endpoint.Driver = conn.Driver
		}
		if write.Endpoint.Driver != conn.Driver {
			return fmt.Errorf("write target %s: connection %s uses driver %s but write requests %s", write.ID, write.Connection, conn.Driver, write.Endpoint.Driver)
		}
		if len(write.DriverSettings) == 0 && len(conn.DriverSettings) > 0 {
			write.DriverSettings = cloneSettings(conn.DriverSettings)
		}
	}
	return nil
}

func qualifyConfig(cfg *Config, pkg string) {
	if cfg == nil {
		return
	}
	root := strings.TrimSpace(pkg)
	qualifyID := func(namespace, id string) string {
		return qualifyIdentifier(namespace, id)
	}
	qualifyRef := func(namespace, value string) string {
		return qualifyReference(namespace, value)
	}
	for i := range cfg.Connections {
		namespace := combineNamespaces(root, cfg.Connections[i].Source.Package)
		cfg.Connections[i].ID = qualifyID(namespace, cfg.Connections[i].ID)
	}
	for i := range cfg.Cells {
		namespace := combineNamespaces(root, cfg.Cells[i].Source.Package)
		cfg.Cells[i].ID = qualifyID(namespace, cfg.Cells[i].ID)
	}
	for i := range cfg.Programs {
		namespace := combineNamespaces(root, cfg.Programs[i].Source.Package)
		cfg.Programs[i].ID = qualifyID(namespace, cfg.Programs[i].ID)
		for j := range cfg.Programs[i].Inputs {
			cfg.Programs[i].Inputs[j].Cell = qualifyRef(namespace, cfg.Programs[i].Inputs[j].Cell)
		}
		for j := range cfg.Programs[i].Outputs {
			cfg.Programs[i].Outputs[j].Cell = qualifyRef(namespace, cfg.Programs[i].Outputs[j].Cell)
		}
	}
	for i := range cfg.Reads {
		namespace := combineNamespaces(root, cfg.Reads[i].Source.Package)
		cfg.Reads[i].ID = qualifyID(namespace, cfg.Reads[i].ID)
		cfg.Reads[i].Connection = qualifyRef(namespace, cfg.Reads[i].Connection)
		for j := range cfg.Reads[i].Signals {
			cfg.Reads[i].Signals[j].Cell = qualifyRef(namespace, cfg.Reads[i].Signals[j].Cell)
			for k := range cfg.Reads[i].Signals[j].Aggregations {
				cfg.Reads[i].Signals[j].Aggregations[k].Cell = qualifyRef(namespace, cfg.Reads[i].Signals[j].Aggregations[k].Cell)
				cfg.Reads[i].Signals[j].Aggregations[k].Quality = qualifyRef(namespace, cfg.Reads[i].Signals[j].Aggregations[k].Quality)
			}
		}
		if cfg.Reads[i].CAN != nil {
			for j := range cfg.Reads[i].CAN.Frames {
				for k := range cfg.Reads[i].CAN.Frames[j].Signals {
					cfg.Reads[i].CAN.Frames[j].Signals[k].Cell = qualifyRef(namespace, cfg.Reads[i].CAN.Frames[j].Signals[k].Cell)
				}
			}
		}
	}
	for i := range cfg.Writes {
		namespace := combineNamespaces(root, cfg.Writes[i].Source.Package)
		cfg.Writes[i].ID = qualifyID(namespace, cfg.Writes[i].ID)
		cfg.Writes[i].Cell = qualifyRef(namespace, cfg.Writes[i].Cell)
		cfg.Writes[i].Connection = qualifyRef(namespace, cfg.Writes[i].Connection)
	}
	for i := range cfg.Logic {
		namespace := combineNamespaces(root, cfg.Logic[i].Source.Package)
		cfg.Logic[i].ID = qualifyID(namespace, cfg.Logic[i].ID)
		cfg.Logic[i].Target = qualifyRef(namespace, cfg.Logic[i].Target)
		for j := range cfg.Logic[i].Dependencies {
			cfg.Logic[i].Dependencies[j].Cell = qualifyRef(namespace, cfg.Logic[i].Dependencies[j].Cell)
		}
	}
	serverNamespace := combineNamespaces(root, cfg.Source.Package)
	for i := range cfg.Server.Cells {
		cfg.Server.Cells[i].Cell = qualifyRef(serverNamespace, cfg.Server.Cells[i].Cell)
	}
	cfg.Policies.WatchdogCell = qualifyRef(serverNamespace, cfg.Policies.WatchdogCell)
}

func combineNamespaces(root, module string) string {
	root = strings.TrimSpace(root)
	module = strings.TrimSpace(module)
	switch {
	case root == "" && module == "":
		return ""
	case root == "":
		return module
	case module == "":
		return root
	case module == root || strings.HasPrefix(module, root+"."):
		return module
	default:
		return strings.TrimSuffix(root, ".") + "." + strings.Trim(module, ".")
	}
}

func qualifyIdentifier(pkg, id string) string {
	trimmed := strings.TrimSpace(id)
	if trimmed == "" {
		return trimmed
	}
	if pkg == "" || strings.Contains(trimmed, ":") {
		return trimmed
	}
	return pkg + ":" + trimmed
}

func qualifyReference(pkg, value string) string {
	trimmed := strings.TrimSpace(value)
	if trimmed == "" {
		return trimmed
	}
	if strings.Contains(trimmed, ":") || pkg == "" {
		return trimmed
	}
	return pkg + ":" + trimmed
}

func validateConfigIdentifiers(cfg *Config) error {
	if cfg == nil {
		return nil
	}
	for _, conn := range cfg.Connections {
		if err := ensureIdentifier(conn.ID, "connection"); err != nil {
			return err
		}
	}
	for _, cell := range cfg.Cells {
		if err := ensureIdentifier(cell.ID, "cell"); err != nil {
			return err
		}
	}
	for _, program := range cfg.Programs {
		if err := ensureIdentifier(program.ID, "program"); err != nil {
			return err
		}
	}
	for _, logic := range cfg.Logic {
		if err := ensureIdentifier(logic.ID, "logic block"); err != nil {
			return err
		}
	}
	for _, read := range cfg.Reads {
		if err := ensureIdentifier(read.ID, "read group"); err != nil {
			return err
		}
	}
	for _, write := range cfg.Writes {
		if err := ensureIdentifier(write.ID, "write target"); err != nil {
			return err
		}
	}
	return nil
}

func ensureIdentifier(value, kind string) error {
	trimmed := strings.TrimSpace(value)
	if trimmed == "" {
		return fmt.Errorf("%s identifier must not be empty", kind)
	}
	if strings.Count(trimmed, ":") != 1 {
		return fmt.Errorf("%s %q must be qualified as <package>:<local>", kind, trimmed)
	}
	parts := strings.SplitN(trimmed, ":", 2)
	pkgPart := parts[0]
	local := parts[1]
	if pkgPart == "" || local == "" {
		return fmt.Errorf("%s %q must be qualified as <package>:<local>", kind, trimmed)
	}
	if err := validateIdentifierSegments(pkgPart, "package segment", kind, trimmed); err != nil {
		return err
	}
	if strings.Contains(local, ":") {
		return fmt.Errorf("%s %q has an unexpected colon in the local identifier", kind, trimmed)
	}
	if err := validateIdentifierSegments(local, "local segment", kind, trimmed); err != nil {
		return err
	}
	return nil
}

func validateIdentifierSegments(value, segmentKind, kind, full string) error {
	for _, part := range strings.Split(value, ".") {
		if part == "" {
			return fmt.Errorf("%s %q contains an empty %s", kind, full, segmentKind)
		}
		for idx, r := range part {
			if idx == 0 && unicode.IsDigit(r) {
				return fmt.Errorf("%s %q must not start with a digit", kind, full)
			}
			if !(unicode.IsLetter(r) || unicode.IsDigit(r) || r == '_') {
				return fmt.Errorf("%s %q contains invalid character %q", kind, full, r)
			}
		}
	}
	return nil
}

func computePackagePrefix(inst *cue.Instance, explicit string) string {
	trimmed := strings.TrimSpace(explicit)
	if trimmed != "" {
		return trimmed
	}
	if inst == nil {
		return ""
	}
	if path := strings.Trim(strings.TrimSpace(inst.ImportPath), "/"); path != "" {
		replacer := strings.NewReplacer("/", ".", ":", ".")
		if converted := replacer.Replace(path); strings.TrimSpace(converted) != "" {
			return strings.Trim(converted, ".")
		}
	}
	if name := strings.TrimSpace(inst.PkgName); name != "" {
		return name
	}
	return ""
}

func (c *Config) setSource(meta ModuleReference) {
	if c == nil {
		return
	}
	if meta.File == "" {
		meta.File = c.Source.File
	}
	if meta.Name == "" {
		meta.Name = c.Name
	}
	if meta.Description == "" {
		meta.Description = c.Description
	}
	c.Source = meta
	c.applySource(meta)
}

func (c *Config) applySource(meta ModuleReference) {
	if c == nil {
		return
	}
	for i := range c.Connections {
		c.Connections[i].Source = mergeInitialSource(c.Connections[i].Source, meta)
	}
	for i := range c.Cells {
		c.Cells[i].Source = mergeInitialSource(c.Cells[i].Source, meta)
	}
	for i := range c.Programs {
		c.Programs[i].Source = mergeInitialSource(c.Programs[i].Source, meta)
	}
	for i := range c.Reads {
		c.Reads[i].Source = mergeInitialSource(c.Reads[i].Source, meta)
	}
	for i := range c.Writes {
		c.Writes[i].Source = mergeInitialSource(c.Writes[i].Source, meta)
	}
	for i := range c.Logic {
		c.Logic[i].Source = mergeInitialSource(c.Logic[i].Source, meta)
	}
}

func mergeInitialSource(child, meta ModuleReference) ModuleReference {
	if child.File == "" && meta.File != "" {
		child.File = meta.File
	}
	if child.Name == "" && meta.Name != "" {
		child.Name = meta.Name
	}
	if child.Description == "" && meta.Description != "" {
		child.Description = meta.Description
	}
	if child.Package == "" && meta.Package != "" {
		child.Package = meta.Package
	}
	return child
}

<<<<<<< HEAD
func captureDeclaredSourcePackages(configVal cue.Value, cfg *Config) moduleAssignments {
	assignments := gatherModuleAssignments(configVal)

	if cfg == nil {
		return assignments
=======
func captureDeclaredSourcePackages(configVal cue.Value, cfg *Config) {
	if cfg == nil {
		return
	}

	if pkg := extractPackageFromValue(configVal); pkg != "" {
		cfg.Source.Package = pkg
>>>>>>> d04834a9
	}

	captureListPackages(configVal.LookupPath(cue.MakePath(cue.Str("connections"))), len(cfg.Connections), func(i int, pkg string) {
		cfg.Connections[i].Source.Package = pkg
	})
	captureListPackages(configVal.LookupPath(cue.MakePath(cue.Str("cells"))), len(cfg.Cells), func(i int, pkg string) {
		cfg.Cells[i].Source.Package = pkg
	})
	captureListPackages(configVal.LookupPath(cue.MakePath(cue.Str("programs"))), len(cfg.Programs), func(i int, pkg string) {
		cfg.Programs[i].Source.Package = pkg
	})
	captureListPackages(configVal.LookupPath(cue.MakePath(cue.Str("reads"))), len(cfg.Reads), func(i int, pkg string) {
		cfg.Reads[i].Source.Package = pkg
	})
	captureListPackages(configVal.LookupPath(cue.MakePath(cue.Str("writes"))), len(cfg.Writes), func(i int, pkg string) {
		cfg.Writes[i].Source.Package = pkg
	})
	captureListPackages(configVal.LookupPath(cue.MakePath(cue.Str("logic"))), len(cfg.Logic), func(i int, pkg string) {
		cfg.Logic[i].Source.Package = pkg
	})
<<<<<<< HEAD

	applyModuleAssignments(cfg, assignments)
	return assignments
=======
>>>>>>> d04834a9
}

func captureListPackages(list cue.Value, count int, assign func(int, string)) {
	if assign == nil || count == 0 || !list.Exists() {
		return
	}
	iter, err := list.List()
	if err != nil {
		return
	}
	idx := 0
	for ; iter.Next() && idx < count; idx++ {
		pkg := extractPackageFromValue(iter.Value())
		if pkg == "" {
			continue
		}
		assign(idx, pkg)
	}
}

<<<<<<< HEAD
type moduleAssignments struct {
	connections map[string]string
	cells       map[string]string
	programs    map[string]string
	reads       map[string]string
	writes      map[string]string
	logic       map[string]string
	packages    map[string]struct{}
	modules     []modulePackageInfo
}

func newModuleAssignments() moduleAssignments {
	return moduleAssignments{
		connections: make(map[string]string),
		cells:       make(map[string]string),
		programs:    make(map[string]string),
		reads:       make(map[string]string),
		writes:      make(map[string]string),
		logic:       make(map[string]string),
		packages:    make(map[string]struct{}),
		modules:     make([]modulePackageInfo, 0),
	}
}

type modulePackageInfo struct {
	pkg     string
	hasRoot bool
}

func gatherModuleAssignments(val cue.Value) moduleAssignments {
	assignments := newModuleAssignments()
	if !val.Exists() {
		return assignments
	}

	op, conjuncts := val.Expr()
	if op != cue.AndOp || len(conjuncts) == 0 {
		pkg := extractPackageFromValue(val)
		hasRoot := moduleDefinesRootFields(val)
		if partial, err := decodeConfigFragment(val); err == nil {
			assignments.recordPartial(partial, pkg, hasRoot)
		}
		return assignments
	}

	for _, conj := range conjuncts {
		pkg := extractPackageFromValue(conj)
		hasRoot := moduleDefinesRootFields(conj)
		partial, err := decodeConfigFragment(conj)
		if err != nil {
			continue
		}
		assignments.recordPartial(partial, pkg, hasRoot)
	}

	return assignments
}

func decodeConfigFragment(val cue.Value) (*Config, error) {
	evaluated := val
	if def, ok := val.Default(); ok {
		evaluated = def
	} else {
		evaluated = val.Eval()
	}
	if !evaluated.Exists() {
		return nil, errors.New("config fragment does not exist")
	}
	data, err := evaluated.MarshalJSON()
	if err != nil {
		return nil, err
	}
	var partial Config
	if err := json.Unmarshal(data, &partial); err != nil {
		return nil, err
	}
	return &partial, nil
}

func moduleDefinesRootFields(val cue.Value) bool {
	if !val.Exists() {
		return false
	}
	node := val.Source()
	field, ok := node.(*ast.Field)
	if !ok {
		return false
	}
	switch expr := field.Value.(type) {
	case *ast.StructLit:
		return true
	case *ast.BinaryExpr:
		if expr.Op == token.AND {
			return false
		}
	}
	return false
}

func (m *moduleAssignments) recordPartial(partial *Config, pkg string, hasRoot bool) {
	if partial == nil {
		return
	}
	trimmedPkg := strings.TrimSpace(pkg)
	if m.packages != nil && trimmedPkg != "" {
		m.packages[trimmedPkg] = struct{}{}
	}
	m.modules = append(m.modules, modulePackageInfo{pkg: trimmedPkg, hasRoot: hasRoot})

	if trimmedPkg == "" {
		// still record module info even without package but skip ID assignments
		return
	}

	record := func(mapping map[string]string, id string) {
		key := strings.TrimSpace(id)
		if key == "" {
			return
		}
		if _, exists := mapping[key]; !exists {
			mapping[key] = trimmedPkg
		}
	}

	for _, conn := range partial.Connections {
		record(m.connections, conn.ID)
	}
	for _, cell := range partial.Cells {
		record(m.cells, cell.ID)
	}
	for _, program := range partial.Programs {
		record(m.programs, program.ID)
	}
	for _, read := range partial.Reads {
		record(m.reads, read.ID)
	}
	for _, write := range partial.Writes {
		record(m.writes, write.ID)
	}
	for _, logic := range partial.Logic {
		record(m.logic, logic.ID)
	}
}

func applyModuleAssignments(cfg *Config, assignments moduleAssignments) {
	if cfg == nil {
		return
	}

	assign := func(ref *ModuleReference, id string, mapping map[string]string) {
		if ref == nil {
			return
		}
		if strings.TrimSpace(ref.Package) != "" {
			return
		}
		key := strings.TrimSpace(id)
		if key == "" {
			return
		}
		if pkg, ok := mapping[key]; ok && strings.TrimSpace(pkg) != "" {
			ref.Package = pkg
		}
	}

	for i := range cfg.Connections {
		assign(&cfg.Connections[i].Source, cfg.Connections[i].ID, assignments.connections)
	}
	for i := range cfg.Cells {
		assign(&cfg.Cells[i].Source, cfg.Cells[i].ID, assignments.cells)
	}
	for i := range cfg.Programs {
		assign(&cfg.Programs[i].Source, cfg.Programs[i].ID, assignments.programs)
	}
	for i := range cfg.Reads {
		assign(&cfg.Reads[i].Source, cfg.Reads[i].ID, assignments.reads)
	}
	for i := range cfg.Writes {
		assign(&cfg.Writes[i].Source, cfg.Writes[i].ID, assignments.writes)
	}
	for i := range cfg.Logic {
		assign(&cfg.Logic[i].Source, cfg.Logic[i].ID, assignments.logic)
	}
}

func determineRootNamespace(cuePkg, explicit string, assignments moduleAssignments) string {
	trimmedExplicit := strings.TrimSpace(explicit)
	hasRootModule := false
	if trimmedExplicit != "" {
		for _, info := range assignments.modules {
			if info.hasRoot {
				hasRootModule = true
				if info.pkg == trimmedExplicit {
					return trimmedExplicit
				}
			}
		}
		if !hasRootModule && len(assignments.packages) <= 1 {
			return trimmedExplicit
		}
	}

	for _, info := range assignments.modules {
		if info.hasRoot {
			if trimmed := strings.TrimSpace(info.pkg); trimmed != "" {
				return trimmed
			}
		}
	}

	if trimmedCue := strings.TrimSpace(cuePkg); trimmedCue != "" {
		return trimmedCue
	}

	for pkg := range assignments.packages {
		if trimmed := strings.TrimSpace(pkg); trimmed != "" {
			return trimmed
		}
	}

	return ""
}

=======
>>>>>>> d04834a9
func extractPackageFromValue(val cue.Value) string {
	if !val.Exists() {
		return ""
	}
	for _, path := range []cue.Path{
		cue.MakePath(cue.Str("source"), cue.Str("package")),
		cue.MakePath(cue.Str("package")),
	} {
		if pkg := readString(val.LookupPath(path)); pkg != "" {
			return pkg
		}
	}
	return ""
}

func readString(val cue.Value) string {
	if !val.Exists() {
		return ""
	}
	str, err := val.String()
	if err != nil {
		return ""
	}
	return strings.TrimSpace(str)
}

func firstNonEmpty(values ...string) string {
	for _, v := range values {
		if strings.TrimSpace(v) != "" {
			return strings.TrimSpace(v)
		}
	}
	return ""
}<|MERGE_RESOLUTION|>--- conflicted
+++ resolved
@@ -464,18 +464,9 @@
 	if err := json.Unmarshal(data, &cfg); err != nil {
 		return nil, fmt.Errorf("decode config: %w", err)
 	}
-<<<<<<< HEAD
-	assignments := captureDeclaredSourcePackages(configVal, &cfg)
-	normalizeSignalBuffers(&cfg)
-
-	rootPackage := determineRootNamespace(pkgName, explicitPackage, assignments)
-	pkgPrefix := computePackagePrefix(inst, rootPackage)
-
-=======
 	captureDeclaredSourcePackages(configVal, &cfg)
 	normalizeSignalBuffers(&cfg)
 
->>>>>>> d04834a9
 	moduleNamespace := strings.TrimSpace(pkgPrefix)
 	if moduleNamespace != "" {
 		for i := range cfg.Connections {
@@ -1035,13 +1026,6 @@
 	return child
 }
 
-<<<<<<< HEAD
-func captureDeclaredSourcePackages(configVal cue.Value, cfg *Config) moduleAssignments {
-	assignments := gatherModuleAssignments(configVal)
-
-	if cfg == nil {
-		return assignments
-=======
 func captureDeclaredSourcePackages(configVal cue.Value, cfg *Config) {
 	if cfg == nil {
 		return
@@ -1049,7 +1033,6 @@
 
 	if pkg := extractPackageFromValue(configVal); pkg != "" {
 		cfg.Source.Package = pkg
->>>>>>> d04834a9
 	}
 
 	captureListPackages(configVal.LookupPath(cue.MakePath(cue.Str("connections"))), len(cfg.Connections), func(i int, pkg string) {
@@ -1070,12 +1053,6 @@
 	captureListPackages(configVal.LookupPath(cue.MakePath(cue.Str("logic"))), len(cfg.Logic), func(i int, pkg string) {
 		cfg.Logic[i].Source.Package = pkg
 	})
-<<<<<<< HEAD
-
-	applyModuleAssignments(cfg, assignments)
-	return assignments
-=======
->>>>>>> d04834a9
 }
 
 func captureListPackages(list cue.Value, count int, assign func(int, string)) {
@@ -1096,232 +1073,6 @@
 	}
 }
 
-<<<<<<< HEAD
-type moduleAssignments struct {
-	connections map[string]string
-	cells       map[string]string
-	programs    map[string]string
-	reads       map[string]string
-	writes      map[string]string
-	logic       map[string]string
-	packages    map[string]struct{}
-	modules     []modulePackageInfo
-}
-
-func newModuleAssignments() moduleAssignments {
-	return moduleAssignments{
-		connections: make(map[string]string),
-		cells:       make(map[string]string),
-		programs:    make(map[string]string),
-		reads:       make(map[string]string),
-		writes:      make(map[string]string),
-		logic:       make(map[string]string),
-		packages:    make(map[string]struct{}),
-		modules:     make([]modulePackageInfo, 0),
-	}
-}
-
-type modulePackageInfo struct {
-	pkg     string
-	hasRoot bool
-}
-
-func gatherModuleAssignments(val cue.Value) moduleAssignments {
-	assignments := newModuleAssignments()
-	if !val.Exists() {
-		return assignments
-	}
-
-	op, conjuncts := val.Expr()
-	if op != cue.AndOp || len(conjuncts) == 0 {
-		pkg := extractPackageFromValue(val)
-		hasRoot := moduleDefinesRootFields(val)
-		if partial, err := decodeConfigFragment(val); err == nil {
-			assignments.recordPartial(partial, pkg, hasRoot)
-		}
-		return assignments
-	}
-
-	for _, conj := range conjuncts {
-		pkg := extractPackageFromValue(conj)
-		hasRoot := moduleDefinesRootFields(conj)
-		partial, err := decodeConfigFragment(conj)
-		if err != nil {
-			continue
-		}
-		assignments.recordPartial(partial, pkg, hasRoot)
-	}
-
-	return assignments
-}
-
-func decodeConfigFragment(val cue.Value) (*Config, error) {
-	evaluated := val
-	if def, ok := val.Default(); ok {
-		evaluated = def
-	} else {
-		evaluated = val.Eval()
-	}
-	if !evaluated.Exists() {
-		return nil, errors.New("config fragment does not exist")
-	}
-	data, err := evaluated.MarshalJSON()
-	if err != nil {
-		return nil, err
-	}
-	var partial Config
-	if err := json.Unmarshal(data, &partial); err != nil {
-		return nil, err
-	}
-	return &partial, nil
-}
-
-func moduleDefinesRootFields(val cue.Value) bool {
-	if !val.Exists() {
-		return false
-	}
-	node := val.Source()
-	field, ok := node.(*ast.Field)
-	if !ok {
-		return false
-	}
-	switch expr := field.Value.(type) {
-	case *ast.StructLit:
-		return true
-	case *ast.BinaryExpr:
-		if expr.Op == token.AND {
-			return false
-		}
-	}
-	return false
-}
-
-func (m *moduleAssignments) recordPartial(partial *Config, pkg string, hasRoot bool) {
-	if partial == nil {
-		return
-	}
-	trimmedPkg := strings.TrimSpace(pkg)
-	if m.packages != nil && trimmedPkg != "" {
-		m.packages[trimmedPkg] = struct{}{}
-	}
-	m.modules = append(m.modules, modulePackageInfo{pkg: trimmedPkg, hasRoot: hasRoot})
-
-	if trimmedPkg == "" {
-		// still record module info even without package but skip ID assignments
-		return
-	}
-
-	record := func(mapping map[string]string, id string) {
-		key := strings.TrimSpace(id)
-		if key == "" {
-			return
-		}
-		if _, exists := mapping[key]; !exists {
-			mapping[key] = trimmedPkg
-		}
-	}
-
-	for _, conn := range partial.Connections {
-		record(m.connections, conn.ID)
-	}
-	for _, cell := range partial.Cells {
-		record(m.cells, cell.ID)
-	}
-	for _, program := range partial.Programs {
-		record(m.programs, program.ID)
-	}
-	for _, read := range partial.Reads {
-		record(m.reads, read.ID)
-	}
-	for _, write := range partial.Writes {
-		record(m.writes, write.ID)
-	}
-	for _, logic := range partial.Logic {
-		record(m.logic, logic.ID)
-	}
-}
-
-func applyModuleAssignments(cfg *Config, assignments moduleAssignments) {
-	if cfg == nil {
-		return
-	}
-
-	assign := func(ref *ModuleReference, id string, mapping map[string]string) {
-		if ref == nil {
-			return
-		}
-		if strings.TrimSpace(ref.Package) != "" {
-			return
-		}
-		key := strings.TrimSpace(id)
-		if key == "" {
-			return
-		}
-		if pkg, ok := mapping[key]; ok && strings.TrimSpace(pkg) != "" {
-			ref.Package = pkg
-		}
-	}
-
-	for i := range cfg.Connections {
-		assign(&cfg.Connections[i].Source, cfg.Connections[i].ID, assignments.connections)
-	}
-	for i := range cfg.Cells {
-		assign(&cfg.Cells[i].Source, cfg.Cells[i].ID, assignments.cells)
-	}
-	for i := range cfg.Programs {
-		assign(&cfg.Programs[i].Source, cfg.Programs[i].ID, assignments.programs)
-	}
-	for i := range cfg.Reads {
-		assign(&cfg.Reads[i].Source, cfg.Reads[i].ID, assignments.reads)
-	}
-	for i := range cfg.Writes {
-		assign(&cfg.Writes[i].Source, cfg.Writes[i].ID, assignments.writes)
-	}
-	for i := range cfg.Logic {
-		assign(&cfg.Logic[i].Source, cfg.Logic[i].ID, assignments.logic)
-	}
-}
-
-func determineRootNamespace(cuePkg, explicit string, assignments moduleAssignments) string {
-	trimmedExplicit := strings.TrimSpace(explicit)
-	hasRootModule := false
-	if trimmedExplicit != "" {
-		for _, info := range assignments.modules {
-			if info.hasRoot {
-				hasRootModule = true
-				if info.pkg == trimmedExplicit {
-					return trimmedExplicit
-				}
-			}
-		}
-		if !hasRootModule && len(assignments.packages) <= 1 {
-			return trimmedExplicit
-		}
-	}
-
-	for _, info := range assignments.modules {
-		if info.hasRoot {
-			if trimmed := strings.TrimSpace(info.pkg); trimmed != "" {
-				return trimmed
-			}
-		}
-	}
-
-	if trimmedCue := strings.TrimSpace(cuePkg); trimmedCue != "" {
-		return trimmedCue
-	}
-
-	for pkg := range assignments.packages {
-		if trimmed := strings.TrimSpace(pkg); trimmed != "" {
-			return trimmed
-		}
-	}
-
-	return ""
-}
-
-=======
->>>>>>> d04834a9
 func extractPackageFromValue(val cue.Value) string {
 	if !val.Exists() {
 		return ""
