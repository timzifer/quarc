package config

import (
	"encoding/json"
	"fmt"
	"os"
	"path/filepath"
	"testing"
	"time"
)

const baseSections = `
    logging: {
        level: "info"
        loki: {
            enabled: false
            url: ""
            labels: {}
        }
    }
    telemetry: {
        enabled: false
    }
    workers: {}
    helpers: []
    dsl: {}
    live_view: {}
    policies: {}
    server: {
        enabled: false
        listen: ""
        cells: []
    }
    hot_reload: false
`

func TestLoadCUEConfigNamespacing(t *testing.T) {
	dir := t.TempDir()
	path := filepath.Join(dir, "config.cue")

	content := `package plant

config: {
    package: "plant.core"
    name: "Core"
    description: "Core configuration"
    cycle: "1s"
` + baseSections + `
    reads: [
        {
            id: "sensors"
            endpoint: {
                address: "localhost:502"
                unit_id: 1
                timeout: "1s"
            }
            function: "holding"
            start: 0
            length: 1
            ttl: "1s"
            signals: [
                {
                    cell: "temperature"
                    offset: 0
                    type: "number"
                },
            ]
        },
    ]
    cells: [
        {
            id: "temperature"
            type: "number"
        },
    ]
}
`

	if err := os.WriteFile(path, []byte(content), 0o600); err != nil {
		t.Fatalf("write config: %v", err)
	}

	cfg, err := Load(path)
	if err != nil {
		t.Fatalf("load: %v", err)
	}

	if len(cfg.Cells) != 1 {
		t.Fatalf("expected 1 cell, got %d", len(cfg.Cells))
	}
	if cfg.Cells[0].ID != "plant.core:temperature" {
		t.Fatalf("expected namespaced cell id, got %q", cfg.Cells[0].ID)
	}
	if len(cfg.Reads) != 1 {
		t.Fatalf("expected 1 read, got %d", len(cfg.Reads))
	}
	if cfg.Reads[0].Signals[0].Cell != "plant.core:temperature" {
		t.Fatalf("expected signal to reference namespaced cell, got %q", cfg.Reads[0].Signals[0].Cell)
	}
	if cfg.Source.Package != "plant.core" {
		t.Fatalf("expected source package to be plant.core, got %q", cfg.Source.Package)
	}
}

func TestNestedPackageQualification(t *testing.T) {
	dir := t.TempDir()
	path := filepath.Join(dir, "config.cue")

	content := `package plant

config: {
    package: "plant.heating.underfloor"
    cycle: "1s"
` + baseSections + `
    cells: [
        {
            id: "flow"
            type: "number"
        },
    ]
    reads: []
    writes: []
}
`

	if err := os.WriteFile(path, []byte(content), 0o600); err != nil {
		t.Fatalf("write config: %v", err)
	}

	cfg, err := Load(path)
	if err != nil {
		t.Fatalf("load: %v", err)
	}

	if len(cfg.Cells) != 1 {
		t.Fatalf("expected 1 cell, got %d", len(cfg.Cells))
	}
	if cfg.Cells[0].ID != "plant.heating.underfloor:flow" {
		t.Fatalf("expected nested package id, got %q", cfg.Cells[0].ID)
	}
	if cfg.Source.Package != "plant.heating.underfloor" {
		t.Fatalf("expected source package to match nested package, got %q", cfg.Source.Package)
	}
}

func TestModulePackageQualifiedWithinRoot(t *testing.T) {
<<<<<<< HEAD
	dir := t.TempDir()

	mainPath := filepath.Join(dir, "main.cue")
	modulePath := filepath.Join(dir, "underfloor.cue")

	mainContent := `package homebase

config: {
    cycle: "1s"
` + baseSections + `
}
`

	moduleContent := `package homebase

config: config & {
    package: "heating.underfloor"
    connections: [{
        id: "underfloor_bus"
        driver: "modbus"
        endpoint: {
            address: "127.0.0.1:502"
            unit_id: 1
            driver: "modbus"
        }
    }]
    cells: [{
        id: "floor_temp"
        type: "number"
    }]
    reads: [{
        id: "supply"
        connection: "underfloor_bus"
        endpoint: {
            address: "127.0.0.1:502"
            unit_id: 1
            driver: "modbus"
        }
        function: "holding"
        start: 0
        length: 1
        ttl: "1s"
        signals: [{
            cell: "floor_temp"
            offset: 0
            type: "number"
        }]
    }]
}`

	if err := os.WriteFile(mainPath, []byte(mainContent), 0o600); err != nil {
		t.Fatalf("write main config: %v", err)
	}
	if err := os.WriteFile(modulePath, []byte(moduleContent), 0o600); err != nil {
		t.Fatalf("write module config: %v", err)
	}

	cfg, err := Load(dir)
	if err != nil {
		t.Fatalf("load directory: %v", err)
	}

	if len(cfg.Connections) != 1 {
		t.Fatalf("expected 1 connection, got %d", len(cfg.Connections))
	}
	if len(cfg.Cells) != 1 {
		t.Fatalf("expected 1 cell, got %d", len(cfg.Cells))
	}
	if len(cfg.Reads) != 1 {
		t.Fatalf("expected 1 read, got %d", len(cfg.Reads))
	}
=======
	cfg := Config{
		Source: ModuleReference{Package: "homebase"},
		Connections: []IOConnectionConfig{
			{
				ID:     "underfloor_bus",
				Source: ModuleReference{Package: "heating.underfloor"},
			},
		},
		Cells: []CellConfig{
			{
				ID:     "floor_temp",
				Source: ModuleReference{Package: "heating.underfloor"},
			},
		},
		Reads: []ReadGroupConfig{
			{
				ID:         "supply",
				Connection: "underfloor_bus",
				Signals: []ReadSignalConfig{
					{
						Cell: "floor_temp",
					},
				},
				Source: ModuleReference{Package: "heating.underfloor"},
			},
		},
	}

	qualifyConfig(&cfg, cfg.Source.Package)
>>>>>>> d04834a9

	expectedNamespace := "homebase.heating.underfloor"

	if got := cfg.Connections[0].ID; got != expectedNamespace+":underfloor_bus" {
		t.Fatalf("expected connection id %q, got %q", expectedNamespace+":underfloor_bus", got)
	}
	if got := cfg.Cells[0].ID; got != expectedNamespace+":floor_temp" {
		t.Fatalf("expected cell id %q, got %q", expectedNamespace+":floor_temp", got)
	}
	if got := cfg.Reads[0].ID; got != expectedNamespace+":supply" {
		t.Fatalf("expected read id %q, got %q", expectedNamespace+":supply", got)
	}
	if got := cfg.Reads[0].Connection; got != expectedNamespace+":underfloor_bus" {
		t.Fatalf("expected read connection %q, got %q", expectedNamespace+":underfloor_bus", got)
	}
	if got := cfg.Reads[0].Signals[0].Cell; got != expectedNamespace+":floor_temp" {
		t.Fatalf("expected read signal cell %q, got %q", expectedNamespace+":floor_temp", got)
	}
}

func TestQualifiedReferencesRemain(t *testing.T) {
	dir := t.TempDir()
	path := filepath.Join(dir, "config.cue")

	content := `package plant

config: {
    package: "plant.core"
    cycle: "1s"
` + baseSections + `
    cells: [
        {
            id: "temperature"
            type: "number"
        },
    ]
    reads: []
    writes: [
        {
            id: "publish"
            cell: "other.package:temperature"
            endpoint: {
                address: "localhost:502"
                unit_id: 1
            }
            function: "holding"
            address: 1
            ttl: "1s"
        },
    ]
}
`

	if err := os.WriteFile(path, []byte(content), 0o600); err != nil {
		t.Fatalf("write config: %v", err)
	}

	cfg, err := Load(path)
	if err != nil {
		t.Fatalf("load: %v", err)
	}

	if len(cfg.Writes) != 1 {
		t.Fatalf("expected 1 write, got %d", len(cfg.Writes))
	}
	write := cfg.Writes[0]
	if write.ID != "plant.core:publish" {
		t.Fatalf("expected namespaced write id, got %q", write.ID)
	}
	if write.Cell != "other.package:temperature" {
		t.Fatalf("expected qualified reference to remain unchanged, got %q", write.Cell)
	}
}

func TestTemplateExpansion(t *testing.T) {
	dir := t.TempDir()
	path := filepath.Join(dir, "config.cue")

	content := `package templ

template: {
    cell: {
        id: string
        unit?: string
        type: "number"
    }
    read: {
        id: string
        endpoint: {
            address: string
            unit_id: int
        }
        function: string
        start: int
        length: int
        ttl: "1s"
        signals: [
            {
                cell: string
                offset: int
                type: "number"
            },
        ]
    }
}

config: {
    package: "templ.app"
    cycle: "1s"
` + baseSections + `
    cells: [
        template.cell & {
            id: "pressure"
            unit: "bar"
        },
    ]
    reads: [
        template.read & {
            id: "sensor"
            endpoint: {
                address: "localhost:502"
                unit_id: 1
            }
            function: "holding"
            start: 0
            length: 1
            signals: [
                {
                    cell: "pressure"
                    offset: 0
                    type: "number"
                },
            ]
        },
    ]
    writes: []
}
`

	if err := os.WriteFile(path, []byte(content), 0o600); err != nil {
		t.Fatalf("write config: %v", err)
	}

	cfg, err := Load(path)
	if err != nil {
		t.Fatalf("load: %v", err)
	}

	if len(cfg.Cells) != 1 {
		t.Fatalf("expected 1 cell, got %d", len(cfg.Cells))
	}
	cell := cfg.Cells[0]
	if cell.ID != "templ.app:pressure" {
		t.Fatalf("expected namespaced id, got %q", cell.ID)
	}
	if cell.Unit != "bar" {
		t.Fatalf("expected unit from template override, got %q", cell.Unit)
	}
	if len(cfg.Reads) != 1 {
		t.Fatalf("expected 1 read, got %d", len(cfg.Reads))
	}
	if cfg.Reads[0].Signals[0].Cell != "templ.app:pressure" {
		t.Fatalf("expected read signal to reference namespaced cell, got %q", cfg.Reads[0].Signals[0].Cell)
	}
}

func TestLoadConfigWithOverlay(t *testing.T) {
	resetOverlaysForTest()
	t.Cleanup(resetOverlaysForTest)

	dir := t.TempDir()
	overlayContent := `package overlay

config: {
    package: "overlay.test"
    cycle: "1s"
` + baseSections + `
    cells: [{
        id: "virtual"
        type: "number"
    }]
    reads: []
    writes: []
}
`

	if err := RegisterOverlayString("config.cue", overlayContent); err != nil {
		t.Fatalf("register overlay: %v", err)
	}

	path := filepath.Join(dir, "config.cue")
	content := `package overlay

config: {
    package: "overlay.test"
    cycle: "1s"
` + baseSections + `
    cells: []
    reads: []
    writes: []
}
`

	if err := os.WriteFile(path, []byte(content), 0o600); err != nil {
		t.Fatalf("write config: %v", err)
	}

	cfg, err := Load(path)
	if err != nil {
		t.Fatalf("load: %v", err)
	}
	if len(cfg.Cells) != 1 {
		t.Fatalf("expected 1 cell, got %d", len(cfg.Cells))
	}
	cell := cfg.Cells[0]
	if cell.ID != "overlay.test:virtual" {
		t.Fatalf("expected namespaced cell from overlay, got %q", cell.ID)
	}
}

func TestDirectoryMerge(t *testing.T) {
	dir := t.TempDir()

	mainPath := filepath.Join(dir, "main.cue")
	extraPath := filepath.Join(dir, "extra.cue")

	mainContent := `package plant

config: {
    package: "plant.core"
    cycle: "1s"
` + baseSections + `
    cells: [
        {
            id: "temperature"
            type: "number"
        },
    ]
    writes: []
}
`

	extraContent := `package plant

config: config & {
    reads: [
        {
            id: "sensor"
            endpoint: {
                address: "localhost:502"
                unit_id: 1
            }
            function: "holding"
            start: 0
            length: 1
            ttl: "1s"
            signals: [
                {
                    cell: "temperature"
                    offset: 0
                    type: "number"
                },
            ]
        },
    ]
}
`

	if err := os.WriteFile(mainPath, []byte(mainContent), 0o600); err != nil {
		t.Fatalf("write main: %v", err)
	}
	if err := os.WriteFile(extraPath, []byte(extraContent), 0o600); err != nil {
		t.Fatalf("write extra: %v", err)
	}

	cfg, err := Load(dir)
	if err != nil {
		t.Fatalf("load dir: %v", err)
	}

	if len(cfg.Cells) != 1 {
		t.Fatalf("expected 1 cell, got %d", len(cfg.Cells))
	}
	if len(cfg.Reads) != 1 {
		t.Fatalf("expected 1 read, got %d", len(cfg.Reads))
	}
	if cfg.Reads[0].Signals[0].Cell != "plant.core:temperature" {
		t.Fatalf("expected read to reference namespaced cell, got %q", cfg.Reads[0].Signals[0].Cell)
	}
}

func TestLoadSignalBufferConfig(t *testing.T) {
	dir := t.TempDir()
	path := filepath.Join(dir, "config.cue")

	content := `package plant

config: {
    package: "plant.core"
    cycle: "1s"
` + baseSections + `
    cells: [
        {
            id: "temperature"
            type: "number"
        },
    ]
    reads: [
        {
            id: "sensor"
            endpoint: {
                address: "localhost:502"
                unit_id: 1
            }
            function: "holding"
            start: 0
            length: 1
            ttl: "1s"
            signals: [
                {
                    cell: "temperature"
                    offset: 0
                    type: "number"
                    buffer: {
                        capacity: 8
                        aggregator: "sum"
                    }
                    aggregations: [
                        {
                            cell: "temperature"
                            aggregator: "sum"
                        },
                    ]
                },
            ]
        },
    ]
}
`

	if err := os.WriteFile(path, []byte(content), 0o600); err != nil {
		t.Fatalf("write config: %v", err)
	}

	cfg, err := Load(path)
	if err != nil {
		t.Fatalf("load: %v", err)
	}

	if len(cfg.Reads) != 1 {
		t.Fatalf("expected 1 read, got %d", len(cfg.Reads))
	}
	signals := cfg.Reads[0].Signals
	if len(signals) != 1 {
		t.Fatalf("expected 1 signal, got %d", len(signals))
	}
	signal := signals[0]
	if signal.Aggregation != "sum" {
		t.Fatalf("expected aggregation sum, got %q", signal.Aggregation)
	}
	if len(signal.Aggregations) != 1 {
		t.Fatalf("expected 1 aggregation, got %d", len(signal.Aggregations))
	}
	if agg := signal.Aggregations[0]; agg.Cell != "plant.core:temperature" || agg.Aggregator != "sum" {
		t.Fatalf("unexpected aggregation config: %#v", agg)
	}
	if signal.BufferSize != 8 {
		t.Fatalf("expected buffer size 8, got %d", signal.BufferSize)
	}
	if signal.Buffer == nil {
		t.Fatalf("expected buffer config to be populated")
	}
	if signal.Buffer.Capacity == nil || *signal.Buffer.Capacity != 8 {
		t.Fatalf("expected buffer capacity to be 8, got %#v", signal.Buffer.Capacity)
	}
	if signal.Buffer.Aggregator != "sum" {
		t.Fatalf("expected buffer aggregator sum, got %q", signal.Buffer.Aggregator)
	}
}

func TestLoadRejectsInvalidSignalBufferAggregator(t *testing.T) {
	dir := t.TempDir()
	path := filepath.Join(dir, "config.cue")

	content := `package plant

config: {
    package: "plant.core"
    cycle: "1s"
` + baseSections + `
    cells: [
        {
            id: "temperature"
            type: "number"
        },
    ]
    reads: [
        {
            id: "sensor"
            endpoint: {
                address: "localhost:502"
                unit_id: 1
            }
            function: "holding"
            start: 0
            length: 1
            ttl: "1s"
            signals: [
                {
                    cell: "temperature"
                    offset: 0
                    type: "number"
                    buffer: {
                        capacity: 4
                        aggregator: "invalid"
                    }
                    aggregations: [
                        {
                            cell: "temperature"
                            aggregator: "invalid"
                        },
                    ]
                },
            ]
        },
    ]
}
`

	if err := os.WriteFile(path, []byte(content), 0o600); err != nil {
		t.Fatalf("write config: %v", err)
	}

	if _, err := Load(path); err == nil {
		t.Fatal("expected load to fail due to invalid buffer aggregator")
	}
}

func TestLoadRejectsIdentifiersWithStrayColons(t *testing.T) {
	cases := map[string]string{
		"leading":  ":temperature",
		"trailing": "temperature:",
		"multi":    "plant.core:temperature:extra",
	}

	for name, cellID := range cases {
		t.Run(name, func(t *testing.T) {
			dir := t.TempDir()
			path := filepath.Join(dir, "config.cue")

			content := fmt.Sprintf(`package plant

config: {
    package: "plant.core"
    cycle: "1s"
%s
    cells: [
        {
            id: "%s"
            type: "number"
        },
    ]
    reads: []
    writes: []
}
`, baseSections, cellID)

			if err := os.WriteFile(path, []byte(content), 0o600); err != nil {
				t.Fatalf("write config: %v", err)
			}

			if _, err := Load(path); err == nil {
				t.Fatalf("expected load to fail for id %q", cellID)
			}
		})
	}
}

func TestLoadRejectsNonPositiveSignalBufferCapacity(t *testing.T) {
	dir := t.TempDir()
	path := filepath.Join(dir, "config.cue")

	content := `package plant

config: {
    package: "plant.core"
    cycle: "1s"
` + baseSections + `
    cells: [
        {
            id: "temperature"
            type: "number"
        },
    ]
    reads: [
        {
            id: "sensor"
            endpoint: {
                address: "localhost:502"
                unit_id: 1
            }
            function: "holding"
            start: 0
            length: 1
            ttl: "1s"
            signals: [
                {
                    cell: "temperature"
                    offset: 0
                    type: "number"
                    buffer: {
                        capacity: 0
                    }
                    aggregations: [
                        {
                            cell: "temperature"
                            aggregator: "sum"
                        },
                    ]
                },
            ]
        },
    ]
}
`

	if err := os.WriteFile(path, []byte(content), 0o600); err != nil {
		t.Fatalf("write config: %v", err)
	}

	if _, err := Load(path); err == nil {
		t.Fatal("expected load to fail due to non-positive buffer capacity")
	}
}

func TestLoadLiveViewHeatmapConfig(t *testing.T) {
	dir := t.TempDir()
	path := filepath.Join(dir, "config.cue")

	content := fmt.Sprintf(`package plant

config: {
    package: "plant.core"
    cycle: "1s"
%s
    live_view: {
        heatmap: {
            cooldown: {
                cells: 9
                logic: 7
                programs: 5
            }
            colors: {
                read: "#00ff00"
                write: "#ff0000"
                stale: "#999999"
                logic: "#0000ff"
                program: "#ff00ff"
                background: "#111111"
                border: "#222222"
            }
        }
    }
    cells: []
    reads: []
    writes: []
}
`, baseSections)

	if err := os.WriteFile(path, []byte(content), 0o600); err != nil {
		t.Fatalf("write config: %v", err)
	}

	cfg, err := Load(path)
	if err != nil {
		t.Fatalf("load: %v", err)
	}

	heatmap := cfg.LiveView.Heatmap
	if heatmap.Cooldown.Cells != 9 || heatmap.Cooldown.Logic != 7 || heatmap.Cooldown.Programs != 5 {
		t.Fatalf("unexpected cooldown config: %#v", heatmap.Cooldown)
	}
	if heatmap.Colors.Read != "#00ff00" || heatmap.Colors.Write != "#ff0000" || heatmap.Colors.Stale != "#999999" {
		t.Fatalf("unexpected heatmap colours: %#v", heatmap.Colors)
	}
	if heatmap.Colors.Logic != "#0000ff" || heatmap.Colors.Program != "#ff00ff" {
		t.Fatalf("unexpected logic/program colours: %#v", heatmap.Colors)
	}
	if heatmap.Colors.Background != "#111111" || heatmap.Colors.Border != "#222222" {
		t.Fatalf("unexpected frame colours: %#v", heatmap.Colors)
	}
}

func TestApplyConnectionDefaults(t *testing.T) {
	sharedSettings := json.RawMessage(`{"shared":true}`)
	cfg := &Config{
		Connections: []IOConnectionConfig{{
			ID:             "plant:shared",
			Driver:         "stub",
			Endpoint:       EndpointConfig{Address: "127.0.0.1:502", UnitID: 1, Timeout: Duration{Duration: time.Second}},
			DriverSettings: sharedSettings,
		}},
		Reads: []ReadGroupConfig{
			{
				ID:         "plant:read-default",
				Connection: "plant:shared",
				Endpoint:   EndpointConfig{},
			},
			{
				ID:         "plant:read-override",
				Connection: "plant:shared",
				Endpoint:   EndpointConfig{Address: "192.0.2.10:1502"},
			},
			{
				ID:       "plant:inline",
				Endpoint: EndpointConfig{Address: "192.0.2.20:1502", Driver: "stub"},
			},
		},
		Writes: []WriteTargetConfig{
			{
				ID:         "plant:write-default",
				Cell:       "plant:cell",
				Connection: "plant:shared",
				Endpoint:   EndpointConfig{},
			},
			{
				ID:             "plant:write-custom",
				Cell:           "plant:cell",
				Connection:     "plant:shared",
				Endpoint:       EndpointConfig{},
				DriverSettings: json.RawMessage(`{"local":true}`),
			},
		},
	}

	if err := applyConnectionDefaults(cfg); err != nil {
		t.Fatalf("apply connection defaults: %v", err)
	}

	if cfg.Connections[0].Endpoint.Driver != "stub" {
		t.Fatalf("expected connection driver to be normalised, got %q", cfg.Connections[0].Endpoint.Driver)
	}

	if cfg.Reads[0].Endpoint.Address != "127.0.0.1:502" || cfg.Reads[0].Endpoint.Driver != "stub" {
		t.Fatalf("expected read defaults to apply, got %+v", cfg.Reads[0].Endpoint)
	}
	if cfg.Reads[0].Endpoint.Timeout.Duration != time.Second {
		t.Fatalf("expected read timeout to inherit, got %v", cfg.Reads[0].Endpoint.Timeout.Duration)
	}
	if len(cfg.Reads[0].DriverSettings) == 0 {
		t.Fatalf("expected read driver settings to inherit")
	}
	if len(cfg.Reads[0].DriverSettings) > 0 && len(cfg.Connections[0].DriverSettings) > 0 {
		if &cfg.Reads[0].DriverSettings[0] == &cfg.Connections[0].DriverSettings[0] {
			t.Fatalf("expected driver settings to be cloned, not shared")
		}
	}

	if cfg.Reads[1].Endpoint.Address != "192.0.2.10:1502" {
		t.Fatalf("expected read override address to be preserved, got %q", cfg.Reads[1].Endpoint.Address)
	}
	if cfg.Reads[1].Endpoint.Driver != "stub" {
		t.Fatalf("expected read override driver to match connection, got %q", cfg.Reads[1].Endpoint.Driver)
	}

	if cfg.Reads[2].Endpoint.Address != "192.0.2.20:1502" {
		t.Fatalf("expected inline endpoint to remain unchanged, got %q", cfg.Reads[2].Endpoint.Address)
	}

	if cfg.Writes[0].Endpoint.Address != "127.0.0.1:502" || cfg.Writes[0].Endpoint.Driver != "stub" {
		t.Fatalf("expected write defaults to apply, got %+v", cfg.Writes[0].Endpoint)
	}
	if len(cfg.Writes[0].DriverSettings) == 0 {
		t.Fatalf("expected write driver settings to inherit")
	}
	if len(cfg.Writes[0].DriverSettings) > 0 && len(cfg.Connections[0].DriverSettings) > 0 {
		if &cfg.Writes[0].DriverSettings[0] == &cfg.Connections[0].DriverSettings[0] {
			t.Fatalf("expected write driver settings to be cloned")
		}
	}
	if string(cfg.Writes[1].DriverSettings) != `{"local":true}` {
		t.Fatalf("expected write-specific driver settings to remain, got %s", string(cfg.Writes[1].DriverSettings))
	}
}

func TestApplyConnectionDefaultsUnknownConnection(t *testing.T) {
	cfg := &Config{
		Reads: []ReadGroupConfig{{
			ID:         "plant:missing",
			Connection: "plant:unknown",
			Endpoint:   EndpointConfig{Driver: "stub"},
		}},
	}
	if err := applyConnectionDefaults(cfg); err == nil {
		t.Fatalf("expected error for missing connection")
	}
}<|MERGE_RESOLUTION|>--- conflicted
+++ resolved
@@ -144,79 +144,6 @@
 }
 
 func TestModulePackageQualifiedWithinRoot(t *testing.T) {
-<<<<<<< HEAD
-	dir := t.TempDir()
-
-	mainPath := filepath.Join(dir, "main.cue")
-	modulePath := filepath.Join(dir, "underfloor.cue")
-
-	mainContent := `package homebase
-
-config: {
-    cycle: "1s"
-` + baseSections + `
-}
-`
-
-	moduleContent := `package homebase
-
-config: config & {
-    package: "heating.underfloor"
-    connections: [{
-        id: "underfloor_bus"
-        driver: "modbus"
-        endpoint: {
-            address: "127.0.0.1:502"
-            unit_id: 1
-            driver: "modbus"
-        }
-    }]
-    cells: [{
-        id: "floor_temp"
-        type: "number"
-    }]
-    reads: [{
-        id: "supply"
-        connection: "underfloor_bus"
-        endpoint: {
-            address: "127.0.0.1:502"
-            unit_id: 1
-            driver: "modbus"
-        }
-        function: "holding"
-        start: 0
-        length: 1
-        ttl: "1s"
-        signals: [{
-            cell: "floor_temp"
-            offset: 0
-            type: "number"
-        }]
-    }]
-}`
-
-	if err := os.WriteFile(mainPath, []byte(mainContent), 0o600); err != nil {
-		t.Fatalf("write main config: %v", err)
-	}
-	if err := os.WriteFile(modulePath, []byte(moduleContent), 0o600); err != nil {
-		t.Fatalf("write module config: %v", err)
-	}
-
-	cfg, err := Load(dir)
-	if err != nil {
-		t.Fatalf("load directory: %v", err)
-	}
-
-	if len(cfg.Connections) != 1 {
-		t.Fatalf("expected 1 connection, got %d", len(cfg.Connections))
-	}
-	if len(cfg.Cells) != 1 {
-		t.Fatalf("expected 1 cell, got %d", len(cfg.Cells))
-	}
-	if len(cfg.Reads) != 1 {
-		t.Fatalf("expected 1 read, got %d", len(cfg.Reads))
-	}
-=======
 	cfg := Config{
 		Source: ModuleReference{Package: "homebase"},
 		Connections: []IOConnectionConfig{
@@ -246,7 +173,6 @@
 	}
 
 	qualifyConfig(&cfg, cfg.Source.Package)
->>>>>>> d04834a9
 
 	expectedNamespace := "homebase.heating.underfloor"
 
